{
  "name": "console-taskgraph",
<<<<<<< HEAD
  "version": "1.5.1",
=======
  "version": "1.6.0",
>>>>>>> a90070fb
  "description": "A dependency-based task manager with pretty progress output",
  "main": "src/taskgraph.js",
  "repository": "git@github.com:djmitche/console-taskgraph.git",
  "author": "Dustin J. Mitchell <dustin@mozilla.com>",
  "license": "MPL-2.0",
  "files": [
    "src/"
  ],
  "scripts": {
    "lint": "eslint src/*.js test/*.js",
    "test": "mocha test/*_test.js",
    "pretest": "yarn lint"
  },
  "dependencies": {
    "assert": "^1.4.1",
    "chalk": "^2.3.2",
    "cli-spinners": "^1.1.0",
    "cli-truncate": "^1.1.0",
    "date-fns": "^1.29.0",
    "figures": "^2.0.0",
    "is-observable": "^1.1.0",
    "is-promise": "^2.1.0",
    "is-stream": "^1.1.0",
    "lodash": "^4.17.5",
    "log-symbols": "^2.2.0",
    "log-update": "^2.3.0",
    "strip-ansi": "^4.0.0",
    "unicode-progress": "^1.0.0",
    "zen-observable": "^0.8.7"
  },
  "devDependencies": {
    "assume": "^2.0.1",
    "eslint-config-taskcluster": "^3.1.0",
    "mocha": "^5.0.4"
  }
}<|MERGE_RESOLUTION|>--- conflicted
+++ resolved
@@ -1,10 +1,6 @@
 {
   "name": "console-taskgraph",
-<<<<<<< HEAD
-  "version": "1.5.1",
-=======
   "version": "1.6.0",
->>>>>>> a90070fb
   "description": "A dependency-based task manager with pretty progress output",
   "main": "src/taskgraph.js",
   "repository": "git@github.com:djmitche/console-taskgraph.git",
